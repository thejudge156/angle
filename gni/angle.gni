# Copyright 2019 The ANGLE Project Authors. All rights reserved.
# Use of this source code is governed by a BSD-style license that can be
# found in the LICENSE file.

import("//build_overrides/angle.gni")

declare_args() {
  is_ggp = false

  # Extract native libs in ANGLE apk. Useful for flamegraph generation.
  angle_extract_native_libs = false

  # Display mode for ANGLE vulkan display, could be 'simple' or 'headless', default is 'simple'.
  angle_vulkan_display_mode = "simple"

  # Defaults to capture building to $root_out_dir/angle_libs/with_capture.
  # Switch on to build capture to $root_out_dir.
  angle_with_capture_by_default = false

  # Enables OpenCL support, off by default.
  angle_enable_cl = false

  angle_restricted_traces = []

  # Don't build dEQP by default.
  build_angle_deqp_tests = false

  # Enable Desktop GL frontend support.
  angle_enable_gl_desktop_frontend = false
}

declare_args() {
  # Expose WGL entry points, which is necessary for running windows desktop GL applications against ANGLE.
  # TODO(http://anglebug.com/7628): This condition should be `angle_enable_gl_desktop_frontend && is_win`
  # This is disabled by default on Windows because it was causing some test failures. Once the WGL frontend
  # has more functionality implemented, we can re-enable this.
  angle_expose_wgl_entry_points = false

<<<<<<< HEAD
  # Expose GLX entry points by default when using Desktop GL on Linux
  angle_expose_glx_entry_points = angle_enable_gl_desktop_frontend && !is_linux && !is_android
=======
  # Expose GLX entry points by default when using Desktop GL on Linux.
  angle_expose_glx_entry_points = angle_enable_gl_desktop_frontend && is_linux
>>>>>>> ba721efd
}

if (angle_has_build) {
  import("//build/config/dcheck_always_on.gni")
  import("//build/config/ozone.gni")  # import the ozone_platform_x11 variable
  import("//build/config/sanitizers/sanitizers.gni")
  import("//build_overrides/build.gni")
  import("//testing/test.gni")
  if (is_android) {
    import("//build/config/android/config.gni")
  }

  if (is_win) {
    import("//build/config/win/visual_studio_version.gni")
  }

  if (is_castos || ozone_platform_headless) {
    angle_vulkan_display_mode = "headless"
  }

  declare_args() {
    angle_use_gbm = ozone_platform_gbm
    angle_use_x11 =
        ozone_platform_x11 && !is_ggp && (is_linux || is_chromeos) && !is_castos
    angle_use_wayland =
        ozone_platform_wayland && !is_ggp && is_linux && !is_castos
    angle_use_vulkan_display = (is_linux || is_chromeos) && !is_ggp
  }
} else {
  declare_args() {
    is_ubsan = false
    is_tsan = false
    is_asan = false
    is_lsan = false
    build_with_chromium = false
    dcheck_always_on = false
    angle_use_x11 = (is_linux || is_chromeos) && !is_ggp
    angle_use_wayland = is_linux && !is_ggp
    use_ozone = false
    ozone_platform_gbm = false
    ozone_platform_wayland = false
    ozone_platform_headless = false
    use_fuzzing_engine = false
    is_apple = is_mac || is_ios
  }

  declare_args() {
    angle_use_vulkan_display = (is_linux || is_chromeos) && !is_ggp
  }
}

# Subdirectory to place data files (e.g. layer JSON files).
angle_data_dir = "angledata"

declare_args() {
  angle_assert_always_on = dcheck_always_on

  if (current_cpu == "arm64" || current_cpu == "x64" ||
      current_cpu == "mips64el" || current_cpu == "s390x" ||
      current_cpu == "ppc64" || current_cpu == "loong64") {
    angle_64bit_current_cpu = true
  } else if (current_cpu == "arm" || current_cpu == "x86" ||
             current_cpu == "mipsel" || current_cpu == "s390" ||
             current_cpu == "ppc" || current_cpu == "loong32") {
    angle_64bit_current_cpu = false
  } else {
    assert(false, "Unknown current CPU: $current_cpu")
  }

  # Indicate if the rapidJSON library is available to build with in third_party/.
  angle_has_rapidjson = angle_has_build
}

declare_args() {
  # By default we enable debug layers when asserts are turned on.
  angle_debug_layers_enabled = is_debug || angle_assert_always_on

  if (!is_android) {
    ndk_api_level_at_least_26 = false
  } else {
    ndk_api_level_at_least_26 =
        (!angle_64bit_current_cpu && android32_ndk_api_level >= 26) ||
        (angle_64bit_current_cpu && android64_ndk_api_level >= 26)
  }

  # Vulkan loader is statically linked on Mac. http://anglebug.com/4477
  angle_shared_libvulkan = !is_mac

  # There's no "is_winuwp" helper in BUILDCONFIG.gn, so we define one ourselves
  angle_is_winuwp = is_win && target_os == "winuwp"

  # Default to using "_angle" suffix on Android
  if (is_android) {
    angle_libs_suffix = "_angle"
  } else {
    angle_libs_suffix = ""
  }

  # Currently Windows on Arm doesn't support OpenGL or Vulkan.
  is_win_arm64 = is_win && target_cpu == "arm64"

  # Frame capture code is enabled by default if rapidjson is available.
  angle_has_frame_capture = angle_has_rapidjson

  # By default, include the SPIR-V based MSL translator (in addition to the direct translator)
  angle_enable_msl_through_spirv = is_mac
}

declare_args() {
  # By default, ANGLE is using a thread pool for parallel compilation.
  # Activating the delegate worker results in posting the tasks using the
  # embedder API. In Chromium code base, it results in sending tasks to the
  # worker thread pool.
  angle_delegate_workers = build_with_chromium

  # True if we are building inside an ANGLE checkout.
  angle_standalone = !build_with_chromium

  angle_enable_d3d9 = is_win && !angle_is_winuwp
  angle_enable_d3d11 = is_win
  angle_enable_gl =
      (ozone_platform_gbm || ozone_platform_wayland || !is_linux ||
       ((angle_use_x11 && !is_chromeos) || angle_use_wayland)) && !is_fuchsia &&
      !angle_is_winuwp && !is_ggp && !is_win_arm64

  angle_enable_vulkan =
      angle_has_build &&
      !(is_android && build_with_chromium && is_official_build) &&
      ((is_win && !angle_is_winuwp) ||
       ((is_linux || is_chromeos) &&
        (angle_use_x11 || angle_use_wayland || angle_use_vulkan_display)) ||
       is_android || is_fuchsia || is_ggp || angle_enable_msl_through_spirv)

  # When set to true, ANGLE will not use VK_KHR_surface and VK_KHR_swapchain
  # extensions. Content can be rendered only off-screen.
  angle_use_vulkan_null_display = build_with_chromium && is_fuchsia

  # Disable null backend to save space for official build.
  angle_enable_null = !is_official_build
  angle_enable_gl_desktop_backend = !is_android && !is_ios

  # http://anglebug.com/2634
  angle_enable_metal = is_mac

  # Enables the OpenCL pass-through back end
  angle_enable_cl_passthrough = angle_enable_cl

  # Use glslang to generate SPIR-V
  angle_use_spirv_gen_through_glslang = false
}

declare_args() {
  # ASTC emulation is only built on standalone non-android builds
  angle_has_astc_encoder = angle_has_build && angle_standalone && !is_android
}

# OpenCL is not supported on Windows UWP, because the CL headers include DX9, which is not
# supported by UWP. A workaround might be possible if CL support on UWP is required.
assert(!angle_is_winuwp || !angle_enable_cl,
       "OpenCL is not supported on Windows UWP")

if (!angle_enable_cl) {
  angle_enable_cl_passthrough = false
}

declare_args() {
  # Currently SwiftShader's Vulkan front-end doesn't build on Android.
  # Disabled by default on MSVC because of compiler warnings/errors.
  angle_enable_swiftshader =
      angle_enable_vulkan && !is_android && !is_ggp && is_clang

  # Translator frontend support:
  angle_enable_desktop_glsl = angle_enable_gl_desktop_frontend

  # Translator backend support:
  angle_enable_hlsl = angle_enable_d3d9 || angle_enable_d3d11
  angle_enable_essl = angle_enable_gl || use_ozone
  angle_enable_glsl = angle_enable_gl || use_ozone
  angle_enable_trace = false
  angle_enable_trace_android_logcat = false
  angle_enable_trace_events = false

  # Disable the layers in ubsan builds because of really slow builds.
  # Vulkan Validation Layers require Android NDK API level 26, i.e. Oreo, due to
  # Vulkan Validation Layers compatibility issues, see http://crrev/c/1405714.
  angle_enable_vulkan_validation_layers =
      angle_enable_vulkan && !is_ubsan && !is_tsan && !is_asan &&
      angle_debug_layers_enabled && (!is_android || ndk_api_level_at_least_26)

  # Support using glslang to generate SPIR-V for the time being for the purpose of debugging
  # the SPIR-V generation path, but leave it disabled on release.  It's still used by the metal
  # backend nevertheless.
  angle_enable_spirv_gen_through_glslang =
      is_debug || angle_assert_always_on || angle_enable_msl_through_spirv ||
      angle_use_spirv_gen_through_glslang

  # ISpriteVisual windows cannot be validated and can lead to crashes if an invalid window is
  # provided to ANGLE. Disable them for non-standalone ANGLE builds. crbug.com/1176118
  angle_enable_d3d11_compositor_native_window =
      angle_enable_d3d11 && angle_standalone

  # Disable performance counter output by default
  angle_enable_perf_counter_output = false

  # We should use EAGL (ES) on iOS except on Mac Catalyst on Intel CPUs, which uses CGL (desktop GL).
  angle_enable_eagl = angle_enable_gl && is_ios &&
                      !(target_environment == "catalyst" &&
                        (target_cpu == "x86" || target_cpu == "x64"))

  # Directory where to find wayland source files
  angle_wayland_dir = "$angle_root/third_party/wayland"

  angle_vulkan_headers_dir =
      "$angle_root/third_party/vulkan-deps/vulkan-headers/src"
  angle_vulkan_loader_dir =
      "$angle_root/third_party/vulkan-deps/vulkan-loader/src"
  angle_vulkan_tools_dir =
      "$angle_root/third_party/vulkan-deps/vulkan-tools/src"
  angle_vulkan_validation_layers_dir =
      "$angle_root/third_party/vulkan-deps/vulkan-validation-layers/src"

  angle_build_vulkan_system_info = angle_has_build && !angle_is_winuwp

  # Enable overlay by default when debug layers are enabled.  This is currently only implemented on
  # Vulkan.
  angle_enable_overlay = angle_enable_vulkan && angle_debug_layers_enabled
}

declare_args() {
  # TODO(jdarpinian): Support enabling CGL and EAGL at the same time using the soft linking code. Also support disabling both for Metal-only builds.
  angle_enable_cgl = angle_enable_gl && !angle_enable_eagl && is_apple

  angle_enable_apple_translator_workarounds =
      is_apple &&
      (angle_enable_glsl || angle_enable_metal || use_fuzzing_engine)

  angle_has_histograms = angle_has_build

  # True if we want to build the ANGLE test suites. On by default in most configs.
  angle_build_tests = angle_has_build
}

declare_args() {
  angle_enable_renderdoc = angle_enable_vulkan_validation_layers
}

if (!defined(angle_zlib_compression_utils_dir)) {
  angle_zlib_compression_utils_dir = "//third_party/zlib/google"
}

angle_common_configs = [
  angle_root + ":angle_asserts_config",
  angle_root + ":constructor_and_destructor_warnings",
  angle_root + ":extra_warnings",
  angle_root + ":internal_config",
  angle_root + ":angle_uwp_env",
]

angle_remove_configs = []

if (angle_has_build) {
  angle_remove_configs += [ "//build/config/compiler:default_include_dirs" ]
}

if (angle_has_build && is_clang) {
  angle_remove_configs += [ "//build/config/clang:find_bad_constructs" ]
}

set_defaults("angle_executable") {
  configs = angle_common_configs
  public_configs = []
  suppressed_configs = angle_remove_configs
  data_deps = []
}

set_defaults("angle_shared_library") {
  configs = angle_common_configs
  public_configs = []
  suppressed_configs = angle_remove_configs
}

set_defaults("angle_source_set") {
  configs = angle_common_configs
  public_configs = []
  suppressed_configs = angle_remove_configs
}

set_defaults("angle_static_library") {
  configs = angle_common_configs
  public_configs = []
  suppressed_configs = angle_remove_configs
}

set_defaults("angle_test") {
  # Gtest itself can't pass all the strict warning filters.
  configs = angle_common_configs - [
              "$angle_root:constructor_and_destructor_warnings",
              "$angle_root:extra_warnings",
            ] + [ "$angle_root/src/tests:angle_maybe_has_histograms" ] +
            [ "$angle_root/src/tests:angle_enable_renderdoc" ]

  public_configs = []
  public_deps = []
  sources = []
  data = []
  defines = []
  deps = []
  data_deps = []
  suppressed_configs = angle_remove_configs
}

template("angle_executable") {
  executable(target_name) {
    forward_variables_from(invoker,
                           "*",
                           [
                             "configs",
                             "suppressed_configs",
                             "visibility",
                           ])

    # Needed because visibility is global.
    forward_variables_from(invoker, [ "visibility" ])

    configs += invoker.configs
    configs -= invoker.suppressed_configs

    if (angle_has_build && is_win) {
      data_deps += [ "//build/win:runtime_libs" ]
    }

    if (is_ios) {
      check_includes = false
    }
  }
}

template("angle_shared_library") {
  # On ios, define an ios_framework_bundle instead of a shared library.
  # ios_framework_bundle doesn't automatically link, so we have to create
  # a group that links and bundles the framework as well.
  target_type = "shared_library"
  internal_target_name = target_name
  if (is_ios) {
    target_type = "ios_framework_bundle"
    internal_target_name = target_name + "_framework"
  }
  target(target_type, internal_target_name) {
    forward_variables_from(invoker,
                           "*",
                           [
                             "configs",
                             "suppressed_configs",
                             "visibility",
                           ])

    # Needed because visibility is global.
    forward_variables_from(invoker, [ "visibility" ])

    configs += invoker.configs
    configs -= invoker.suppressed_configs

    public_configs += [ angle_root + ":shared_library_public_config" ]

    if (is_android) {
      configs += [ angle_root + ":build_id_config" ]
      configs -= [ "//build/config/android:hide_all_but_jni_onload" ]
    }
    if (is_ios) {
      info_plist = "$angle_root/util/ios/Info.plist"

      # shared libraries are hidden inside ios_framework_bundle, but we include headers from them
      # Specifically, libGLESv1_CM includes headers from libGLESv2
      check_includes = false
    }
  }
  if (is_ios) {
    group(target_name) {
      forward_variables_from(invoker,
                             [
                               "testonly",
                               "visibility",
                             ])
      public_deps = [
        ":${internal_target_name}+bundle",
        ":${internal_target_name}+link",
      ]
    }
  }
}

template("angle_source_set") {
  source_set(target_name) {
    forward_variables_from(invoker,
                           "*",
                           [
                             "configs",
                             "suppressed_configs",
                             "visibility",
                           ])

    # Needed because visibility is global.
    forward_variables_from(invoker, [ "visibility" ])

    configs += invoker.configs
    configs -= invoker.suppressed_configs
  }
}

template("angle_static_library") {
  static_library(target_name) {
    forward_variables_from(invoker,
                           "*",
                           [
                             "configs",
                             "suppressed_configs",
                             "visibility",
                           ])

    # Needed because visibility is global.
    forward_variables_from(invoker, [ "visibility" ])

    configs += invoker.configs
    configs -= invoker.suppressed_configs
  }
}

if (angle_standalone || build_with_chromium) {
  template("angle_test") {
    test(target_name) {
      forward_variables_from(invoker,
                             "*",
                             [
                               "configs",
                               "data",
                               "public_deps",
                             ])

      configs += invoker.configs
      configs -= invoker.suppressed_configs

      if (is_ios) {
        # shared libraries are hidden inside ios_framework_bundle, but we include headers from them
        check_includes = false
      }

      public_deps = invoker.public_deps + [
                      "$angle_root:angle_common",
                      "$angle_root:includes",
                      "$angle_root/src/tests:angle_test_expectations",
                      "$angle_root/third_party/rapidjson:rapidjson",
                      "$angle_root/util:angle_test_utils",
                      "//testing/gmock",
                      "//testing/gtest",
                      "//third_party/googletest:gmock",
                      "//third_party/googletest:gtest",
                    ]

      data = invoker.data + [
               "$angle_root/scripts/run_gtest_angle_test.py",
               "$angle_root/src/tests/py_utils/android_helper.py",
               "$angle_root/src/tests/py_utils/angle_path_util.py",
               "$angle_root/src/tests/py_utils/angle_test_util.py",
               "//testing/scripts/common.py",
               "//testing/xvfb.py",
             ]

      sources += [
        "$angle_root/src/tests/test_utils/runner/HistogramWriter.h",
        "$angle_root/src/tests/test_utils/runner/TestSuite.cpp",
        "$angle_root/src/tests/test_utils/runner/TestSuite.h",
      ]

      if (angle_has_histograms) {
        sources +=
            [ "$angle_root/src/tests/test_utils/runner/HistogramWriter.cpp" ]
        deps += [
          "//third_party/catapult/tracing/tracing:histogram",
          "//third_party/catapult/tracing/tracing:reserved_infos",
        ]
      }

      if (is_mac) {
        if (angle_enable_metal) {
          # On macOS, compiling Metal shader sometimes takes very long time due to internal caching
          # mechanism. This hooking library is a way to bypass this caching mechanism.
          data_deps += [ "$angle_root/src/libANGLE/renderer/metal/file_hooking:metal_shader_cache_file_hooking" ]
        }
        if (angle_enable_cgl) {
          configs += [ "$angle_root:supports_automatic_graphics_switching" ]
        }
      }

      if ((is_linux && !is_chromeos) ||
          (build_with_chromium && is_chromeos_lacros && !is_chromeos_device)) {
        use_xvfb = true
      }

      if ((is_linux || is_chromeos) && !is_component_build) {
        # Set rpath to find shared libs in a non-component build.
        configs += [ "//build/config/gcc:rpath_for_built_shared_libraries" ]
      }

      if (is_android) {
        public_configs += [ "$angle_root:build_id_config" ]
        configs -= [ "//build/config/android:hide_all_but_jni" ]
        use_default_launcher = false
        generate_final_jni = false
        android_manifest_template = "$angle_root/src/tests/test_utils/runner/android/java/AndroidManifest.xml.jinja2"
        deps += [
          "$angle_root/src/tests:native_test_java",
          "$angle_root/src/tests:native_test_support_android",
        ]
      }
      if (is_ios) {
        # We use a special main function on iOS to initialize UIKit before the normal main runs.
        ldflags = [
          "-e",
          "_ios_main",
        ]
        sources += [ "$angle_root/util/ios/ios_main.mm" ]
      }

      if (angle_has_build && is_win) {
        data_deps += [ "//build/win:runtime_libs" ]
      }
    }
  }
}

template("angle_trace") {
  angle_shared_library(target_name) {
    testonly = true

    # Similar to capture replay sample, use the file index for sources
    sources = invoker.sources

    data = invoker.data
    defines = [ "ANGLE_REPLAY_IMPLEMENTATION" ]
    suppressed_configs += [ "$angle_root:constructor_and_destructor_warnings" ]

    deps = [ "$angle_root:angle_trace_fixture" ]

    if (is_android) {
      libs = [ "log" ]
    }

    # Disable optimization in the trace perf tests to avoid optimizing huge files.
    if (!is_debug && !is_ubsan) {
      suppressed_configs += [
        "//build/config/compiler:afdo",
        "//build/config/compiler:afdo_optimize_size",
        "//build/config/compiler:default_optimization",
        "//build/config/compiler/pgo:default_pgo_flags",
      ]
      configs += [ "//build/config/compiler:no_optimize" ]
    }

    include_dirs = [ "." ]

    if (defined(invoker.output_name)) {
      output_name = invoker.output_name
    }
  }
}

set_defaults("angle_trace_library") {
  # Uses a short name to work around file path limits on Windows.
  short_names = false
}

template("angle_trace_library") {
  _trace_targets = []

  if (invoker.short_names) {
    _trace_counter = 1
  }

  foreach(_trace_and_version, invoker.trace_list) {
    _trace_and_version_arr = []
    _trace_and_version_arr = string_split(_trace_and_version)
    _trace = _trace_and_version_arr[0]
    if (defined(invoker.trace_dir)) {
      _trace_dir = invoker.trace_dir
    } else {
      _trace_dir = _trace
    }
    _trace_json_path = "$_trace_dir/$_trace.json"
    _trace_data = []
    _trace_data = read_file(_trace_json_path, "json")

    if (invoker.short_names) {
      _target = "cr_trace_${_trace_counter}"
      _trace_counter += 1
    } else {
      _target = "${target_name}_$_trace"
    }
    angle_trace(_target) {
      sources = rebase_path(_trace_data.TraceFiles, ".", _trace_dir)

      data = [
        "$_trace_dir/$_trace.json",
        "$_trace_dir/$_trace.angledata.gz",
      ]

      if (invoker.short_names) {
        output_name = _trace
      }
    }

    _trace_targets += [ ":$_target" ]
  }

  angle_shared_library(target_name) {
    testonly = true
    data = [ invoker.json_path ]
    data_deps = _trace_targets
    deps = [ "$angle_root:angle_common" ]
    public_deps = [ "$angle_root/util:angle_trace_loader" ]
  }
}<|MERGE_RESOLUTION|>--- conflicted
+++ resolved
@@ -36,13 +36,8 @@
   # has more functionality implemented, we can re-enable this.
   angle_expose_wgl_entry_points = false
 
-<<<<<<< HEAD
-  # Expose GLX entry points by default when using Desktop GL on Linux
-  angle_expose_glx_entry_points = angle_enable_gl_desktop_frontend && !is_linux && !is_android
-=======
   # Expose GLX entry points by default when using Desktop GL on Linux.
   angle_expose_glx_entry_points = angle_enable_gl_desktop_frontend && is_linux
->>>>>>> ba721efd
 }
 
 if (angle_has_build) {
